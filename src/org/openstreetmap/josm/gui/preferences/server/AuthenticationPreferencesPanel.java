--- conflicted
+++ resolved
@@ -67,16 +67,12 @@
 
         JPanel buttonPanel = new JPanel(new FlowLayout(FlowLayout.LEADING));
         // -- radio button for basic authentication
-<<<<<<< HEAD
         gc.anchor = GridBagConstraints.NORTHWEST;
         // gc.fill = GridBagConstraints.HORIZONTAL;
         gc.gridx = 1;
         gc.weightx = 1.0;
         gc.insets = new Insets(0, 0, 0, 3);
         add(rbBasicAuthentication, gc);
-=======
-        buttonPanel.add(rbBasicAuthentication);
->>>>>>> fc1166d7
         rbBasicAuthentication.setText(tr("Use Basic Authentication"));
         rbBasicAuthentication.setToolTipText(tr("Select to use HTTP basic authentication with your OSM username and password"));
         rbBasicAuthentication.addItemListener(authChangeListener);
